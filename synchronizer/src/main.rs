--- conflicted
+++ resolved
@@ -159,9 +159,6 @@
             common_circuit_data: (**common_circuit_data).clone(),
             verifier_circuit_data: (**verifier_circuit_data).clone(),
             pred_commit_creation: commit_predicates.commit_creation,
-<<<<<<< HEAD
-            created_item_roots_pair: Mutex::new((0, Vec::new())),
-=======
             // initialize the `created_items_root` (which is an empty root
             // (0x00...), so that when new items are crafted from scratch, their
             // `payload.created_items_root` (which is 0x00... since it is a
@@ -171,7 +168,6 @@
                 0,
                 vec![RawValue::from(created_items.commitment())],
             )),
->>>>>>> 8b818696
             created_items: RwLock::new(created_items),
             nullifiers: RwLock::new(nullifiers),
         })
