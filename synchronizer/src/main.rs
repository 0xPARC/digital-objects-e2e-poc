--- conflicted
+++ resolved
@@ -159,17 +159,15 @@
             common_circuit_data: (**common_circuit_data).clone(),
             verifier_circuit_data: (**verifier_circuit_data).clone(),
             pred_commit_creation: commit_predicates.commit_creation,
-<<<<<<< HEAD
-            created_item_roots_pair: Mutex::new((0, Vec::new())),
-=======
-            epoch: Mutex::new(0),
             // initialize the `created_items_root` (which is an empty root
             // (0x00...), so that when new items are crafted from scratch, their
             // `payload.created_items_root` (which is 0x00... since it is a
             // from-scratch item) is accepted as a "valid" one, since it appears
             // at the `created_items_root`.
-            created_items_roots: Mutex::new(vec![RawValue::from(created_items.commitment())]),
->>>>>>> d7e9e2b9
+            created_item_roots_pair: Mutex::new((
+                0,
+                vec![RawValue::from(created_items.commitment())],
+            )),
             created_items: RwLock::new(created_items),
             nullifiers: RwLock::new(nullifiers),
         })
