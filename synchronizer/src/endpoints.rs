use std::sync::Arc;

use hex::FromHex;
use pod2::middleware::{RawValue, Value};
use warp::Filter;

use crate::Node;

/// struct used to convert sqlx errors to warp errors
#[allow(dead_code)]
#[derive(Debug)]
pub struct CustomError(pub String);
impl warp::reject::Reject for CustomError {}

// HANDLERS:

// GET /created_item/{item}
pub(crate) async fn handler_get_created_item(
    item_str: String,
    node: Arc<Node>,
) -> Result<impl warp::Reply, warp::Rejection> {
    let item = RawValue::from_hex(&item_str).map_err(|e| CustomError(e.to_string()))?;
    let created_items = node.created_items.read().unwrap();
    let epoch = node.created_item_roots_pair.lock().unwrap().0;
    let mtp = created_items
        .prove(&Value::from(item))
        .map_err(|e| CustomError(e.to_string()))?;
    drop(created_items);
    Ok(warp::reply::json(&(epoch, mtp)))
}

// GET /created_items
pub(crate) async fn handler_get_created_items(
    node: Arc<Node>,
) -> Result<impl warp::Reply, warp::Rejection> {
    let created_items = node.created_items.read().unwrap().clone();
    Ok(warp::reply::json(&created_items))
}

// GET /created_items_root
pub(crate) async fn handler_get_latest_created_items_root(
    node: Arc<Node>,
) -> Result<impl warp::Reply, warp::Rejection> {
    let cir_pair = node.created_item_roots_pair.lock().unwrap();
    Ok(warp::reply::json(&(cir_pair.0, cir_pair.1[0])))
}

// GET /created_items_root/{epoch}
pub(crate) async fn handler_get_created_items_root(
    epoch: u64,
    node: Arc<Node>,
) -> Result<impl warp::Reply, warp::Rejection> {
    let cir_pair = node.created_item_roots_pair.lock().unwrap();
    let cur_epoch = cir_pair.0;
    (cur_epoch >= epoch)
<<<<<<< HEAD
        .then(|| {
            let requested_index = cur_epoch - epoch;
            warp::reply::json(&cir_pair.1[requested_index as usize])
        })
=======
        .then(|| warp::reply::json(&cir_pair.1[epoch as usize]))
>>>>>>> 8b818696
        .ok_or(CustomError(format!("Invalid epoch: {}", epoch)).into())
}

// GET /nullifier/{nullifier}
pub(crate) async fn handler_get_nullifier(
    nullifier_str: String,
    node: Arc<Node>,
) -> Result<impl warp::Reply, warp::Rejection> {
    let nullifier = RawValue::from_hex(&nullifier_str).map_err(|e| CustomError(e.to_string()))?;
    let nullifiers = node.nullifiers.read().unwrap();
    let exists = nullifiers.contains(&nullifier);
    drop(nullifiers);
    Ok(warp::reply::json(&exists))
}

// ROUTES:

// build the routes
pub(crate) fn routes(
    node: Arc<Node>,
) -> impl Filter<Extract = impl warp::Reply, Error = warp::Rejection> + Clone {
    get_created_item(node.clone())
        .or(get_created_items(node.clone()))
        .or(get_latest_created_items_root(node.clone()))
        .or(get_created_items_root(node.clone()))
        .or(get_nullifier(node))
}

fn get_created_item(
    node: Arc<Node>,
) -> impl Filter<Extract = impl warp::Reply, Error = warp::Rejection> + Clone {
    let node_filter = warp::any().map(move || node.clone());

    warp::path!("created_item" / String)
        .and(warp::get())
        .and(node_filter)
        .and_then(handler_get_created_item)
}

fn get_created_items(
    node: Arc<Node>,
) -> impl Filter<Extract = impl warp::Reply, Error = warp::Rejection> + Clone {
    let node_filter = warp::any().map(move || node.clone());

    warp::path!("created_items")
        .and(warp::get())
        .and(node_filter)
        .and_then(handler_get_created_items)
}

fn get_latest_created_items_root(
    node: Arc<Node>,
) -> impl Filter<Extract = impl warp::Reply, Error = warp::Rejection> + Clone {
    let node_filter = warp::any().map(move || node.clone());

    warp::path!("created_items_root")
        .and(warp::get())
        .and(node_filter)
        .and_then(handler_get_latest_created_items_root)
}

fn get_created_items_root(
    node: Arc<Node>,
) -> impl Filter<Extract = impl warp::Reply, Error = warp::Rejection> + Clone {
    let node_filter = warp::any().map(move || node.clone());

    warp::path!("created_items_root" / u64)
        .and(warp::get())
        .and(node_filter)
        .and_then(handler_get_created_items_root)
}

fn get_nullifier(
    node: Arc<Node>,
) -> impl Filter<Extract = impl warp::Reply, Error = warp::Rejection> + Clone {
    let node_filter = warp::any().map(move || node.clone());

    warp::path!("nullifier" / String)
        .and(warp::get())
        .and(node_filter)
        .and_then(handler_get_nullifier)
}<|MERGE_RESOLUTION|>--- conflicted
+++ resolved
@@ -53,14 +53,7 @@
     let cir_pair = node.created_item_roots_pair.lock().unwrap();
     let cur_epoch = cir_pair.0;
     (cur_epoch >= epoch)
-<<<<<<< HEAD
-        .then(|| {
-            let requested_index = cur_epoch - epoch;
-            warp::reply::json(&cir_pair.1[requested_index as usize])
-        })
-=======
         .then(|| warp::reply::json(&cir_pair.1[epoch as usize]))
->>>>>>> 8b818696
         .ok_or(CustomError(format!("Invalid epoch: {}", epoch)).into())
 }
 
