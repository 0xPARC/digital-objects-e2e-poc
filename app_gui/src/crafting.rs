--- conflicted
+++ resolved
@@ -209,7 +209,6 @@
 )"#,
         ..Default::default()
     };
-<<<<<<< HEAD
     static ref COAL_DATA: ProcessData = ProcessData {
         description: "Mine coal.  Requires a Pick Axe with >= 50% durability.",
         input_tools: &["Pick Axe"],
@@ -222,7 +221,8 @@
     IsPickAxe(pick_axe, durability)
     GtEq(durability, 50)
 )"#,
-=======
+        ..Default::default()
+    };
     #[derive(Debug)]
     static ref INNER_LINES: String = {
         let mut tree_house_is_wood_lines = String::new();
@@ -244,7 +244,6 @@
         input_ingredients: &["Wood";N_WOODS],
         outputs: &["Tree House"],
         predicate: &INNER_LINES,
->>>>>>> 8cf4af8c
         ..Default::default()
     };
     static ref RECONF_RUBIKS_CUBE: ProcessData = ProcessData {
@@ -359,16 +358,12 @@
             Self::Mock("Steel Sword") => &STEEL_SWORD_DATA,
             Self::Mock("Disassemble-H2O") => &DIS_H2O_DATA,
             Self::Mock("Refine-Uranium") => &REFINED_URANIUM_DATA,
-<<<<<<< HEAD
             Self::Mock("Coal") => &COAL_DATA,
             Self::Mock("Reconfigure-Rubik's Cube") => &RECONF_RUBIKS_CUBE,
             Self::Mock("Reconfigure-Deck of Cards") => &RECONF_DECK_CARDS,
             Self::Mock("Reconfigure-Refrigerator") => &RECONF_REFRIGERATOR,
             Self::Mock("Reconfigure-Farm Level 1") => &RECONF_FARM_LVL_1,
-=======
-            Self::Mock("Stone") => &STONE_DATA,
             Self::Mock("Tree House") => &TREE_HOUSE_DATA,
->>>>>>> 8cf4af8c
             Self::Mock(v) => unreachable!("data for mock {v}"),
         }
     }
@@ -381,10 +376,7 @@
     Refine,
     Craft,
     Produce,
-<<<<<<< HEAD
     Reconfigure,
-=======
->>>>>>> 8cf4af8c
     Disassemble,
     Destroy,
 }
@@ -401,25 +393,17 @@
     pub fn processes(&self) -> Vec<Process> {
         use Process::*;
         match self {
-<<<<<<< HEAD
             Self::Mine => vec![Mock("Coal")],
             Self::Gather => vec![Stone, Stick, Wood],
             Self::Refine => vec![Mock("Refine-Uranium")],
-            Self::Craft => vec![Axe, BronzeAxe],
-            Self::Produce => vec![Mock("Tomato"), Mock("Steel Sword")],
             Self::Reconfigure => vec![
                 Mock("Reconfigure-Rubik's Cube"),
                 Mock("Reconfigure-Deck of Cards"),
                 Mock("Reconfigure-Refrigerator"),
                 Mock("Reconfigure-Farm Level 1"),
             ],
-=======
-            Self::Mine => vec![Mock("Stone")],
-            Self::Gather => vec![Stone, Stick, Wood],
-            Self::Refine => vec![Mock("Refine-Uranium")],
             Self::Craft => vec![Axe, BronzeAxe, Mock("Tree House")],
             Self::Produce => vec![Mock("Tomato"), Mock("Steel Sword")],
->>>>>>> 8cf4af8c
             Self::Disassemble => vec![Mock("Disassemble-H2O")],
             Self::Destroy => vec![Mock("Destroy")],
         }
