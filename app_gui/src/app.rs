--- conflicted
+++ resolved
@@ -121,13 +121,8 @@
             danger: false,
         };
         // BEGIN DEBUG
-<<<<<<< HEAD
-        app.crafting.selected_verb = Some(Verb::Reconfigure);
-        app.crafting.selected_process = Some(Process::Mock("Reconfigure-Deck of Cards"));
-=======
         app.crafting.selected_verb = Some(Verb::Craft);
         app.crafting.selected_process = Some(Process::Axe);
->>>>>>> 8cf4af8c
         // END DEBUG
         app.refresh_items()?;
         Ok(app)
