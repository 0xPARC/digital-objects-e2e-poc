--- conflicted
+++ resolved
@@ -22,14 +22,10 @@
     shrink::{ShrunkMainPodSetup, shrink_compress_pod},
 };
 use craftlib::{
-<<<<<<< HEAD
     constants::{
         BRONZE_BLUEPRINT, BRONZE_MINING_MAX, BRONZE_WORK, COPPER_BLUEPRINT, COPPER_MINING_MAX,
         COPPER_WORK, TIN_BLUEPRINT, TIN_MINING_MAX, TIN_WORK,
     },
-=======
-    constants::{COPPER_BLUEPRINT, COPPER_MINING_MAX, COPPER_WORK},
->>>>>>> 66c52e29
     item::{CraftBuilder, MiningRecipe},
     predicates::ItemPredicates,
 };
@@ -98,13 +94,11 @@
     Commit {
         #[arg(long, value_name = "FILE")]
         input: PathBuf,
-        // TODO: Add more flags maybe
     },
     /// Verify a committed item
     Verify {
         #[arg(long, value_name = "FILE")]
         input: PathBuf,
-        // TODO: Add more flags maybe
     },
 }
 
@@ -269,7 +263,6 @@
         Ok(item_key_pod)
     }
 
-<<<<<<< HEAD
     fn make_commitment_pod(
         &self,
         crafted_item: CraftedItem,
@@ -373,29 +366,11 @@
             )
         }
     };
-=======
-    let mut item_builder = ItemBuilder::new(BuildContext::new(&mut builder, &batches), params);
-    let st_item_def = item_builder.st_item_def(item_def.clone())?;
-
-    let mut craft_builder = CraftBuilder::new(BuildContext::new(&mut builder, &batches), params);
-    let st_craft = match recipe {
-        "copper" => craft_builder.st_is_copper(item_def.clone(), st_item_def)?,
-        unknown => unreachable!("recipe {unknown}"),
-    };
-    let CraftBuilder { ctx, .. } = craft_builder;
-    ctx.builder.reveal(&st_craft);
-    let prover = &Prover {};
-    let pod = ctx.builder.prove(prover)?;
-    pod.pod.verify().unwrap();
->>>>>>> 66c52e29
 
     let helper = Helper::new(params.clone(), DEFAULT_VD_SET.clone());
     let input_item_pods: Vec<_> = input_items.iter().map(|item| &item.pod).cloned().collect();
     let pod = helper.make_item_pod(recipe, item_def.clone(), input_item_pods)?;
 
-    // TODO: In CraftedItem we should store everything required to
-    // - Commit the itemp
-    // - Craft a new item that consumes is so that the crafted item can later be committed
     let crafted_item = CraftedItem { pod, def: item_def };
     let mut file = std::fs::File::create(output)?;
     serde_json::to_writer(&mut file, &crafted_item)?;
@@ -413,30 +388,13 @@
 
     let helper = Helper::new(params.clone(), DEFAULT_VD_SET.clone());
 
-<<<<<<< HEAD
     let pod = helper.make_commitment_pod(crafted_item.clone(), created_items.clone())?;
-=======
-    let mut item_builder = ItemBuilder::new(BuildContext::new(&mut builder, batches), params);
-    let st_item_def = item_builder.st_item_def(crafted_item.def.clone())?;
-    let (st_nullifier, _) = item_builder.st_nullifiers(vec![])?;
-    let st_commit_creation = item_builder.st_commit_creation(
-        crafted_item.def.clone(),
-        st_nullifier,
-        created_items.clone(),
-        st_item_def,
-    )?;
-    builder.reveal(&st_commit_creation);
-    let prover = &Prover {};
-    let pod = builder.prove(prover)?;
-    pod.pod.verify().unwrap();
->>>>>>> 66c52e29
 
     let shrunk_main_pod_build = ShrunkMainPodSetup::new(params)
         .build()
         .expect("successful build");
     let shrunk_main_pod_proof = shrink_compress_pod(&shrunk_main_pod_build, pod.clone()).unwrap();
 
-    // TODO: Use set in Payload.
     let st_commit_creation = pod.public_statements[0].clone();
     let nullifier_set = set_from_value(&st_commit_creation.args()[1].literal()?)?;
     let nullifiers: Vec<RawValue> = nullifier_set.set().iter().map(|v| v.raw()).collect();
